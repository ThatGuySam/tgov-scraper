# TGOV Scraper

A set of tools for scraping and analyzing data from the Tulsa Government Access Television (TGOV) website.

## Setup

This project uses Poetry for dependency management.

```bash
# Install dependencies
poetry install --no-root

# Activate the virtual environment
poetry self add poetry-plugin-shell
poetry shell
```

## Running
### Jupyter notebooks

<<<<<<< HEAD
```bash
=======
# Set up pre-commit hooks
poetry run pre-commit install

# Verify pre-commit hooks are working
poetry run pre-commit run --all-files

# See notebook_precommit.md for more details on how notebook outputs are automatically stripped

>>>>>>> 1085bc01
# Install Jupyter kernel for this environment (needed for Jupyter notebooks)
python -m ipykernel install --user --name=tgov-scraper --display-name="TGOV Scraper"

jupyter notebook
```

### Prefect flows
See https://docs.prefect.io/get-started

```bash
prefect server start                      # to start the persistent server

python -m flows.translate_meetings        # to run a specific flow
```

### Tests

```bash
# Run all tests
pytest

# Run specific tests
pytest tests/test_meetings.py

# Run tests with verbose output
pytest -v
```

## Project Structure

- `data/`: local data artifacts
- `flows/`: prefect flows
- `notebooks/`: Jupyter notebooks for analysis and exploration
- `scripts/`: one off scripts for downloading, conversions, etc
- `src/`: Source code for the scraper
  - `models/`: Pydantic models for data representation
- `tasks/`: prefect tasks
- `tests/`: Test files
<<<<<<< HEAD
=======
- `notebooks/`: Jupyter notebooks for analysis and exploration
- `data/`: output from notebooks
>>>>>>> 1085bc01


## Running the transcription scripts

### download the mp4
```
poetry run python scripts/download_m3u8.py 'https://archive-stream.granicus.com/OnDemand/_definst_/mp4:archive/tulsa-ok/tulsa-ok_843d30f2-b631-4a16-8018-a2a31930be70.mp4/playlist.m3u8' --output data/video/test_granicus_video.mp4
```
### transcribe
```
poetry run python scripts/video2text.py data/video/test_granicus_video.mp4 --model-size tiny --verbose
```<|MERGE_RESOLUTION|>--- conflicted
+++ resolved
@@ -13,14 +13,7 @@
 # Activate the virtual environment
 poetry self add poetry-plugin-shell
 poetry shell
-```
 
-## Running
-### Jupyter notebooks
-
-<<<<<<< HEAD
-```bash
-=======
 # Set up pre-commit hooks
 poetry run pre-commit install
 
@@ -28,8 +21,12 @@
 poetry run pre-commit run --all-files
 
 # See notebook_precommit.md for more details on how notebook outputs are automatically stripped
+```
 
->>>>>>> 1085bc01
+## Running
+### Jupyter notebooks
+
+```bash
 # Install Jupyter kernel for this environment (needed for Jupyter notebooks)
 python -m ipykernel install --user --name=tgov-scraper --display-name="TGOV Scraper"
 
@@ -68,11 +65,8 @@
   - `models/`: Pydantic models for data representation
 - `tasks/`: prefect tasks
 - `tests/`: Test files
-<<<<<<< HEAD
-=======
 - `notebooks/`: Jupyter notebooks for analysis and exploration
 - `data/`: output from notebooks
->>>>>>> 1085bc01
 
 
 ## Running the transcription scripts
