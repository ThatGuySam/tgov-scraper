--- conflicted
+++ resolved
@@ -44,7 +44,6 @@
 - 'scripts`: one off scripts for downloading, conversions, etc
 - `tests/`: Test files
 - `notebooks/`: Jupyter notebooks for analysis and exploration
-<<<<<<< HEAD
 - `data/`: output from notebooks 
 
 
@@ -57,10 +56,4 @@
 ### transcribe
 ```
 poetry run python scripts/video2text.py data/video/test_granicus_video.mp4 --model-size tiny --verbose
-```
-=======
-- `data/`: output from notebooks
-  - `audio`: audio output from videos
-
-  pip install assemblyai moviepy
->>>>>>> 55347cf0
+```